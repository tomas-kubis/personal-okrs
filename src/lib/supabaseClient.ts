--- conflicted
+++ resolved
@@ -31,15 +31,6 @@
     typeof import.meta !== 'undefined' ? ((import.meta.env ?? {}) as Record<string, unknown>) : undefined;
 
   for (const key of keys) {
-<<<<<<< HEAD
-    const valueFromProcess = normalizeEnvValue(processEnv?.[key]);
-    if (valueFromProcess) {
-      return valueFromProcess;
-    }
-
-    const valueFromImportMeta = normalizeEnvValue(importMetaEnv?.[key]);
-    if (valueFromImportMeta) {
-=======
     const valueFromProcess = processEnv?.[key];
     if (typeof valueFromProcess === 'string' && valueFromProcess.length > 0) {
       return valueFromProcess;
@@ -47,7 +38,6 @@
 
     const valueFromImportMeta = importMetaEnv?.[key];
     if (typeof valueFromImportMeta === 'string' && valueFromImportMeta.length > 0) {
->>>>>>> 7de58777
       return valueFromImportMeta;
     }
   }
@@ -55,51 +45,6 @@
   return undefined;
 };
 
-<<<<<<< HEAD
-const SUPABASE_URL_ENV_KEYS = ['VITE_SUPABASE_URL', 'REACT_APP_SUPABASE_URL'] as const;
-const SUPABASE_ANON_KEY_ENV_KEYS = ['VITE_SUPABASE_ANON_KEY', 'REACT_APP_SUPABASE_ANON_KEY'] as const;
-
-const supabaseUrl = resolveEnv(SUPABASE_URL_ENV_KEYS);
-const supabaseAnonKey = resolveEnv(SUPABASE_ANON_KEY_ENV_KEYS);
-
-const isValidSupabaseUrl = (url: string): boolean =>
-  /^https:\/\/[a-z0-9-]+\.supabase\.(co|in)(\/|$)/.test(url);
-
-const isLikelySupabaseAnonKey = (key: string): boolean => {
-  const parts = key.split('.');
-  return parts.length === 3 && parts.every(part => part.length > 0);
-};
-
-const configIssues: string[] = [];
-
-if (!supabaseUrl) {
-  configIssues.push(
-    `Supabase URL environment variable is missing. Provide one of: ${SUPABASE_URL_ENV_KEYS.join(', ')}.`,
-  );
-} else if (!isValidSupabaseUrl(supabaseUrl)) {
-  configIssues.push('Supabase URL must look like https://<project-ref>.supabase.co (or supabase.in).');
-}
-
-if (!supabaseAnonKey) {
-  configIssues.push(
-    `Supabase anonymous key environment variable is missing. Provide one of: ${SUPABASE_ANON_KEY_ENV_KEYS.join(', ')}.`,
-  );
-} else if (!isLikelySupabaseAnonKey(supabaseAnonKey)) {
-  configIssues.push('Supabase anonymous key must be the long "anon public" JWT copied from your Supabase project settings.');
-}
-
-export const supabaseConfigError = configIssues.length
-  ? `${configIssues.join(' ')} Configure these values before building the app.`
-  : null;
-
-const createMissingConfigClient = (): SupabaseClient<Database> =>
-  new Proxy({} as SupabaseClient<Database>, {
-    get() {
-      throw new Error(supabaseConfigError ?? 'Supabase configuration is incomplete.');
-    },
-  });
-
-=======
 const supabaseUrl = resolveEnv(['VITE_SUPABASE_URL', 'REACT_APP_SUPABASE_URL']);
 const supabaseAnonKey = resolveEnv(['VITE_SUPABASE_ANON_KEY', 'REACT_APP_SUPABASE_ANON_KEY']);
 
@@ -115,7 +60,6 @@
     },
   });
 
->>>>>>> 7de58777
 export const supabase = (supabaseConfigError
   ? createMissingConfigClient()
   : createClient<Database>(supabaseUrl!, supabaseAnonKey!, {
